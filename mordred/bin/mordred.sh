#!/bin/bash

function display_usage {
    echo "This script expects a configuration file ."
    echo -e "\nUsage:\n$0 [path_conf_file] \n"
}

function log {
    DATE=`date --rfc-3339=seconds`
    echo "$DATE $1" >> $MAINLOG 2>&1
}

function log_result {
    if [ $? -eq 0 ]
        then
            log "$1"
        else
            log "$2"
    fi
}

function set_variables {
    # It's replaced "-" or "." with "_" into the project name to avoid errors into MySQL
    PROJECT_SHORTNAME=`echo $PROJECT_SHORTNAME | sed "s/[-.]/_/g"`
    PROJECT_INFO="/home/bitergia/GrimoireELK-mordred/mordred/utils/projectinfo.py"

    if [ -z FROM_DATE ]
        then
        FROM_DATE_STRING=""
        FROM_DATE=""
    else
        FROM_DATE_STRING=`echo $FROM_DATE | cut -d " " -f 1`
        FROM_DATE=`echo $FROM_DATE | cut -d " " -f 2`
    fi

    DB_SH=$PROJECT_SHORTNAME"_sh"
    DB_PRO=$PROJECT_SHORTNAME"_pro"

<<<<<<< HEAD
=======
    if [ -z PIPERMAIL_ENRICHED_INDEX ]
        then
        PIPERMAIL_ENRICHED_INDEX=$PIPERMAIL_INDEX"_enriched"
    fi
>>>>>>> ae9ace0c
    if [ -z GMANE_ENRICHED_INDEX ]
        then
        GMANE_ENRICHED_INDEX=$GMANE_INDEX"_enriched"
    fi
    if [ -z SUPYBOT_ENRICHED_INDEX ]
        then
        SUPYBOT_ENRICHED_INDEX=$SUPYBOT_INDEX"_enriched"
    fi
    if [ -z BUGZILLA_ENRICHED_INDEX ]
        then
        BUGZILLA_ENRICHED_INDEX=$BUGZILLA_INDEX"_enriched"
    fi
    if [ -z JENKINS_ENRICHED_INDEX ]
        then
        JENKINS_ENRICHED_INDEX=$JENKINS_INDEX"_enriched"
    fi
    if [ -z GERRIT_ENRICHED_INDEX ]
        then
        GERRIT_ENRICHED_INDEX=$GERRIT_INDEX"_enriched"
    fi
    if [ -z GIT_ENRICHED_INDEX ]
        then
        GIT_ENRICHED_INDEX=$GIT_INDEX"_enriched"
    fi

    LOGS_DIR=$LOGS_DIR"/"$PROJECT_SHORTNAME
    MAINLOG=$LOGS_DIR"/main.log"
    if [ $DEBUG -eq 1 ]
        then
        echo "-- debugging variables --"
        echo "GIT_ENABLED=$GIT_ENABLED"
        echo "FROM_DATE=$FROM_DATE_STRING $FROM_DATE"
        echo "GERRIT_ENABLED=$GERRIT_ENABLED"
        echo "BUGZILLA_ENABLED=$BUGZILLA_ENABLED"
        echo "JENKINS_ENABLED=$JENKINS_ENABLED"
        echo "SUPYBOT_ENABLED=$SUPYBOT_ENABLED"
        echo "PROJECT_SHORTNAME=$PROJECT_SHORTNAME"
        echo "DB_HOST=$DB_HOST"
        echo "ORGS_ENABLED=$ORGS_ENABLED"
        echo "ES_URI=$ES_URI"
        echo "GERRIT_USER=$GERRIT_USER"
        echo "GERRIT_URL=$GERRIT_URL"
        echo "GITHUB_TOKEN=$GITHUB_TOKEN"
        echo "BUGZILLA_URL=$BUGZILLA_URL"
        echo "JENKINS_URL=$JENKINS_URL"
        echo "PROJECTS_JSON_FILE=$PROJECTS_JSON_FILE"
        echo "DB_SH="$DB_SH
        echo "DB_PRO="$DB_PRO
        echo "GIT_INDEX="$GIT_INDEX
        echo "GIT_ENRICHED_INDEX=$GIT_ENRICHED_INDEX"
        echo "GERRIT_INDEX="$GERRIT_INDEX
        echo "GERRIT_ENRICHED_INDEX=$GERRIT_ENRICHED_INDEX"
        echo "BUGZILLA_INDEX="$BUGZILLA_INDEX
        echo "JENKINS_INDEX=$JENKINS_INDEX"
        echo "JENKINS_ENRICHED_INDEX=$JENKINS_ENRICHED_INDEX"
        echo "SUPYBOT_INDEX=$SUPYBOT_INDEX"
        echo "SUPYBOT_ENRICHED_INDEX=$SUPYBOT_ENRICHED_INDEX"
        echo "GMANE_INDEX=$GMANE_INDEX"
        echo "GMANE_ENRICHED_INDEX=$GMANE_ENRICHED_INDEX"
<<<<<<< HEAD
=======
        echo "PIPERMAIL_INDEX=$PIPERMAIL_INDEX"
        echo "PIPERMAIL_ENRICHED_INDEX=$PIPERMAIL_ENRICHED_INDEX"
>>>>>>> ae9ace0c
        echo "SH_UNIFY_METHOD=$SH_UNIFY_METHOD"
        echo "SH_UNAFFILIATED_GROUP=$SH_UNAFFILIATED_GROUP"
        echo "LOGS_DIR=$LOGS_DIR"
        echo "MAINLOG=$MAINLOG"
        echo "--"
    fi
}

function create_dbs {
    echo "CREATE DATABASE IF NOT EXISTS $DB_SH ;"| mysql -uroot -h$DB_HOST
    echo "CREATE DATABASE IF NOT EXISTS $DB_PRO ;"| mysql -uroot -h$DB_HOST
}

function init_sh_orgs {
    if [ $ORGS_ENABLED -eq 1 ]
        then
        log "Organizations enabled"
        NORGS=`sortinghat -d $DB_SH --host $DB_HOST -u root orgs|wc -l`
        if [ $NORGS -gt 0 ]
        then
            log ". $NORGS organizations found in database (skipping loading)"
        else
            log ". No organizations found in database, loading .."
            if [ ! -z $ORGS_FILE ]
            then
                if [ -f $ORGS_FILE ]
                then
                    sortinghat -d $DB_SH --host $DB_HOST -u root load --orgs $ORGS_FILE >> $LOGS_DIR"/sortinghat.log" 2>&1
                    log_result ". Organizations loaded successfully" ". ERROR: something went wrong loading organizations"
                else
                    log ". ERROR: $ORGS_FILE does not exist!"
                    echo "ERROR: $ORGS_FILE does not exist!"
                    exit 1
                fi
            else
                log  ". ERROR: no variable ORG_FILE defined in configuration file"
            fi
        fi
        else
        log "Organizations disabled"
    fi
}


function compose_git_list {
    ## getting list of projects
    cd ~/VizGrimoireUtils/eclipse
    CACHED=${PROJECTS_JSON_FILE//\//_}
    rm -f $CACHED.json
    ./eclipse_projects.py -u $PROJECTS_JSON_FILE -s > $1
    log_result ". List of projects generated" ". ERROR: Error creating the Git list of projects"
}

function compose_repo_list {
    input_file=`echo $PROJECTS_JSON_FILE | cut -d / -f 3-`
    $PROJECT_INFO $input_file list > $1
    IFS=$'\n'
    for project in $(cat $1);
    do
      $PROJECT_INFO $input_file list $project --repo $3 >> $2
    done
}

function update_projects_db {
    cd ~/VizGrimoireUtils/eclipse
    CACHED=${PROJECTS_JSON_FILE//\//_}
    rm -f $CACHED.json
    TMP_FAKEAUTOMATOR=`mktemp`
    echo -e "[generic]\ndb_user = root\ndb_password=\ndb_projects=$DB_PRO\ndb_host=$DB_HOST\n[gerrit]\ntrackers=$GERRIT_URL" > $TMP_FAKEAUTOMATOR
    ## db projects
    ./eclipse_projects.py -u $PROJECTS_JSON_FILE -p -a $TMP_FAKEAUTOMATOR
    log_result "Projects database generated" "ERROR: Projects database not generated"
    rm $TMP_FAKEAUTOMATOR
}

function retrieve_data {
    ## git
    if [ $GIT_ENABLED -eq 1 ]
        then
        log "[git] Retrieving data"
        git_retrieval
        log "[git] Retrieval finished"
    fi

    if [ $GERRIT_ENABLED -eq 1 ]
        then
        ## gerrit
        log "[gerrit] Retrieving data"
        gerrit_retrieval
        log_result "[gerrit] Retrieval finished" "[gerrit] ERROR: Something went wrong with the retrieval"
    fi

    if [ $BUGZILLA_ENABLED -eq 1 ]
        then
        ## bugzilla
        log "[bugzilla] Retrieving data"
        bugzilla_retrieval
        log_result "[bugzilla] Retrieval finished" "[bugzilla] ERROR: Something went wrong with the retrieval"
    fi

    if [ $JENKINS_ENABLED -eq 1 ]
        then
        ## bugzilla
        log "[jenkins] Retrieving data"
        jenkins_retrieval
        log_result "[jenkins] Retrieval finished" "[jenkins] ERROR: Something went wrong with the retrieval"
    fi

    if [ $SUPYBOT_ENABLED -eq 1 ]
        then
        log "[supybot - irc] Retrieving data"
        supybot_retrieval
        log_result "[supybot - irc] Retrieval finished" "[supybot - irc] ERROR: Something went wrong with the retrieval"
    fi

    if [ $GMANE_ENABLED -eq 1 ]
        then
        log "[gmane - mls] Retrieving data"
        gmane_retrieval
        log_result "[gmane - mls] Retrieval finished" "[gmane - mls] ERROR: Something went wrong with the retrieval"
    fi
<<<<<<< HEAD
=======

    if [ $PIPERMAIL_ENABLED -eq 1 ]
        then
        log "[pipermail - mls] Retrieving data"
        pipermail_retrieval
        log_result "[pipermail - mls] Retrieval finished" "[pipermail - mls] ERROR: Something went wrong with the retrieval"
    fi
>>>>>>> ae9ace0c
}

function git_retrieval {
    TMP_GITLIST=`mktemp`
    compose_git_list $TMP_GITLIST
    cd ~/GrimoireELK/utils
    awk -v es_uri="$ES_URI" -v myindex="$GIT_INDEX" -v myfrom="$FROM_DATE_STRING $FROM_DATE" '{print "./p2o.py -e "es_uri" --index "myindex" -g git " $3" "myfrom}' $TMP_GITLIST | sh >> $LOGS_DIR"/git-collection.log" 2>&1
    rm $TMP_GITLIST
}

function gerrit_retrieval {
    cd ~/GrimoireELK/utils
    ./p2o.py -e $ES_URI -g --index $GERRIT_INDEX gerrit --user $GERRIT_USER --url $GERRIT_URL $GERRIT_EXTRA_PARAM $FROM_DATE_STRING $FROM_DATE >> $LOGS_DIR"/gerrit-collection.log" 2>&1
}

function bugzilla_retrieval {
    cd ~/GrimoireELK/utils
    ./p2o.py -e $ES_URI -g --index $BUGZILLA_INDEX bugzilla -u $BUGZILLA_USER -p $BUGZILLA_PASS $BUGZILLA_URL $FROM_DATE_STRING $FROM_DATE >> $LOGS_DIR"/bugzilla-collection.log" 2>&1
}

function jenkins_retrieval {
    cd ~/GrimoireELK/utils
    ./p2o.py -e $ES_URI -g --index $JENKINS_INDEX jenkins $JENKINS_URL $FROM_DATE_STRING $FROM_DATE >> $LOGS_DIR"/jenkins-collection.log" 2>&1
}

function supybot_retrieval {
    TMP_SUPYBOT_PROJECT_LIST=`mktemp`
    TMP_SUPYBOT_LIST=`mktemp`
    compose_repo_list $TMP_SUPYBOT_PROJECT_LIST $TMP_SUPYBOT_LIST supybot
    cd ~/GrimoireELK/utils/
    for url in $(cat $TMP_SUPYBOT_LIST);
    do
        SUPYBOT_URL=`echo $url | cut -d \' -f 2`; SUPYBOT_PATH=`echo $url | cut -d \' -f 4`;
        ./p2o.py -e $ES_URI -g --index $SUPYBOT_INDEX supybot $SUPYBOT_URL $SUPYBOT_PATH $FROM_DATE_STRING $FROM_DATE >> $LOGS_DIR"/irc-collection.log" 2>&1
    done
    rm $TMP_SUPYBOT_PROJECT_LIST
    rm $TMP_SUPYBOT_LIST
}

function gmane_retrieval {
    TMP_GMANE_PROJECT_LIST=`mktemp`
    TMP_GMANE_LIST=`mktemp`
    compose_repo_list $TMP_GMANE_PROJECT_LIST $TMP_GMANE_LIST gmane
    cd ~/GrimoireELK/utils/
    for url in $(cat $TMP_GMANE_LIST);
    do
        ./p2o.py -e $ES_URI -g --index $GMANE_INDEX gmane $url >> $LOGS_DIR"/mls-collection.log" 2>&1
    done
    rm $TMP_GMANE_PROJECT_LIST
    rm $TMP_GMANE_LIST
}

<<<<<<< HEAD
=======
function pipermail_retrieval {
    TMP_PIPERMAIL_PROJECT_LIST=`mktemp`
    TMP_PIPERMAIL_LIST=`mktemp`
    compose_repo_list $TMP_PIPERMAIL_PROJECT_LIST $TMP_PIPERMAIL_LIST pipermail
    cd ~/GrimoireELK/utils/
    for url in $(cat $TMP_PIPERMAIL_LIST);
    do
        ./p2o.py -e $ES_URI -g --index $PIPERMAIL_INDEX pipermail $url $FROM_DATE_STRING $FROM_DATE >> $LOGS_DIR"/mls-collection.log" 2>&1
    done
    rm $TMP_PIPERMAIL_PROJECT_LIST
    rm $TMP_PIPERMAIL_LIST
}

>>>>>>> ae9ace0c
function get_identities_from_data {
    ENR_EXTRA_FLAG='--only-identities'
    enrich_data $ENR_EXTRA_FLAG
}

function enrich_data_no_inc {
    ENR_EXTRA_FLAG='--no_incremental'
    enrich_data $ENR_EXTRA_FLAG
}

function enrich_data {
    if [ $GIT_ENABLED -eq 1 ]
        then
        log "[git] Git p2o starts"
        git_enrichment $1
        log_result "[git] p2o finished" "[git] ERROR: Something went wrong with p2o"
    fi

    if [ $GERRIT_ENABLED -eq 1 ]
        then
        log "[gerrit] Gerrit p2o starts"
        gerrit_enrichment $1
        log_result "[gerrit] p2o finished" "[gerrit] ERROR: Something went wrong with p2o"
    fi

    if [ $BUGZILLA_ENABLED -eq 1 ]
        then
        log "[bugzilla] Bugzilla p2o starts"
        bugzilla_enrichment $1
        log_result "[bugzilla] p2o finished" "[bugzilla] ERROR: Something went wrong with p2o"
    fi

    if [ $JENKINS_ENABLED -eq 1 ]
        then
        log "[jenkins] Jenkins p2o starts"
        jenkins_enrichment $1
        log_result "[jenkins] p2o finished" "[jenkins] ERROR: Something went wrong with p2o"
    fi

    if [ $SUPYBOT_ENABLED -eq 1 ]
        then
        log "[supybot - irc] Supybot p2o starts"
        supybot_enrichment $1
        log_result "[supybot - irc] p2o finished" "[supybot - irc] ERROR: Something went wrong with p2o"
    fi

    if [ $GMANE_ENABLED -eq 1 ]
        then
        log "[gmane - mls] Gmane p2o starts"
        gmane_enrichment $1
        log_result "[gmane - mls] p2o finished" "[gmane - mls] ERROR: Something went wrong with p2o"
    fi
<<<<<<< HEAD
=======

    if [ $PIPERMAIL_ENABLED -eq 1 ]
        then
        log "[pipermail - mls] Pipermail p2o starts"
        pipermail_enrichment $1
        log_result "[pipermail - mls] p2o finished" "[pipermail - mls] ERROR: Something went wrong with p2o"
    fi
>>>>>>> ae9ace0c
}

function git_enrichment {
    ENR_EXTRA_FLAG=$1
    GITHUB_PARAMETER=''
    if [ ! -z $GITHUB_TOKEN ]
        then
        GITHUB_PARAMETER="--github-token $GITHUB_TOKEN"
    fi
    cd ~/GrimoireELK/utils
    ./p2o.py --db-sortinghat $DB_SH --db-projects-map $DB_PRO -e $ES_URI -g --studies --enrich_only $ENR_EXTRA_FLAG $GITHUB_PARAMETER --index $GIT_INDEX --index-enrich $GIT_ENRICHED_INDEX git '' >> $LOGS_DIR"/git-enrichment.log" 2>&1
}

function gerrit_enrichment {
    ENR_EXTRA_FLAG=$1
    cd ~/GrimoireELK/utils
    ./p2o.py --db-sortinghat $DB_SH --db-projects-map $DB_PRO -e $ES_URI -g --enrich_only $ENR_EXTRA_FLAG --index $GERRIT_INDEX --index-enrich $GERRIT_ENRICHED_INDEX gerrit --user $GERRIT_USER --url $GERRIT_URL >> $LOGS_DIR"/gerrit-enrichment.log" 2>&1
}

function bugzilla_enrichment {
    ENR_EXTRA_FLAG=$1
    cd ~/GrimoireELK/utils
    ./p2o.py --db-sortinghat $DB_SH --db-projects-map $DB_PRO -e $ES_URI -g --enrich_only $ENR_EXTRA_FLAG --index $BUGZILLA_INDEX --index-enrich $BUGZILLA_ENRICHED_INDEX bugzilla $BUGZILLA_URL >> $LOGS_DIR"/bugzilla-enrichment.log" 2>&1
}

function jenkins_enrichment {
    ENR_EXTRA_FLAG=$1
    cd ~/GrimoireELK/utils
    ./p2o.py --db-sortinghat $DB_SH --db-projects-map $DB_PRO -e $ES_URI -g --enrich_only $ENR_EXTRA_FLAG --index $JENKINS_INDEX --index-enrich $JENKINS_ENRICHED_INDEX jenkins $JENKINS_URL >> $LOGS_DIR"/bugzilla-enrichment.log" 2>&1
}

function supybot_enrichment {
    TMP_SUPYBOT_PROJECT_LIST=`mktemp`
    TMP_SUPYBOT_LIST=`mktemp`
    ENR_EXTRA_FLAG=$1
    compose_repo_list $TMP_SUPYBOT_PROJECT_LIST $TMP_SUPYBOT_LIST supybot
    cd ~/GrimoireELK/utils/
    for url in $(cat $TMP_SUPYBOT_LIST);
    do
        SUPYBOT_URL=`echo $url | cut -d \' -f 2`; SUPYBOT_PATH=`echo $url | cut -d \' -f 4`;
        ./p2o.py --db-sortinghat $DB_SH --db-projects-map $DB_PRO -e $ES_URI -g --enrich_only $ENR_EXTRA_FLAG --index $SUPYBOT_INDEX --index-enrich $SUPYBOT_ENRICHED_INDEX supybot $SUPYBOT_URL $SUPYBOT_PATH >> $LOGS_DIR"/irc-enrichment.log" 2>&1
    done
    rm $TMP_SUPYBOT_PROJECT_LIST
    rm $TMP_SUPYBOT_LIST
}

function gmane_enrichment {
    TMP_GMANE_PROJECT_LIST=`mktemp`
    TMP_GMANE_LIST=`mktemp`
    ENR_EXTRA_FLAG=$1
    compose_repo_list $TMP_GMANE_PROJECT_LIST $TMP_GMANE_LIST gmane
    cd ~/GrimoireELK/utils/
    for url in $(cat $TMP_GMANE_LIST);
    do
        ./p2o.py --db-sortinghat $DB_SH --db-projects-map $DB_PRO -e $ES_URI -g --enrich_only $ENR_EXTRA_FLAG --index $GMANE_INDEX --index-enrich $GMANE_ENRICHED_INDEX gmane $url >> $LOGS_DIR"/mls-enrichment.log" 2>&1
    done
    rm $TMP_GMANE_PROJECT_LIST
    rm $TMP_GMANE_LIST
}

<<<<<<< HEAD
=======
function pipermail_enrichment {
    TMP_PIPERMAIL_PROJECT_LIST=`mktemp`
    TMP_PIPERMAIL_LIST=`mktemp`
    ENR_EXTRA_FLAG=$1
    compose_repo_list $TMP_PIPERMAIL_PROJECT_LIST $TMP_PIPERMAIL_LIST pipermail
    cd ~/GrimoireELK/utils/
    for url in $(cat $TMP_PIPERMAIL_LIST);
    do
        ./p2o.py --db-sortinghat $DB_SH --db-projects-map $DB_PRO -e $ES_URI -g --enrich_only $ENR_EXTRA_FLAG --index $PIPERMAIL_INDEX --index-enrich $PIPERMAIL_ENRICHED_INDEX pipermail $url >> $LOGS_DIR"/mls-enrichment.log" 2>&1
    done
    rm $TMP_PIPERMAIL_PROJECT_LIST
    rm $TMP_PIPERMAIL_LIST
}

>>>>>>> ae9ace0c
function sortinghat_unify {
    if [ -z $SH_UNIFY_METHOD ]
        then
        SH_UNIFY_METHOD="email-name"
    fi
    log "[sortinghat] Unify using $SH_UNIFY_METHOD algorithm"
    sortinghat -u root -p '' --host $DB_HOST -d $DB_SH unify -m $SH_UNIFY_METHOD --fast-matching >> $LOGS_DIR"/sortinghat.log" 2>&1
}

function sortinghat_affiliate {
    sortinghat -u root -p '' --host $DB_HOST -d $DB_SH affiliate >> $LOGS_DIR"/sortinghat.log" 2>&1
}

function group_unaffiliated_people {
    if [ ! -z $SH_UNAFFILIATED_GROUP ]
        then
        log "[sortinghat] Affiliating the unaffiliated people to group $SH_UNAFFILIATED_GROUP"
        sortinghat --host $DB_HOST -d $DB_SH orgs -a $SH_UNAFFILIATED_GROUP >> $LOGS_DIR"/sortinghat.log" 2>&1
        mysql -uroot -h$DB_HOST $DB_SH -e "INSERT INTO enrollments (start, end, uuid, organization_id) SELECT '1900-01-01 00:00:00','2100-01-01 00:00:00', A.uuid,B.id FROM (select DISTINCT uuid from uidentities where uuid NOT IN (SELECT DISTINCT uuid from enrollments)) A, (SELECT id FROM organizations WHERE name = '$SH_UNAFFILIATED_GROUP') B;"
        log_result "[sortinghat] Affiliation for $SH_UNAFFILIATED_GROUP finished" "[sortinghat] ERROR: Something went wrong with the affiliation of $SH_UNAFFILIATED_GROUP"
    else
        log "[sortinghat] (WARNING!) No variable defined SH_UNAFFILIATED_GROUP"
    fi
}

function go_to_bed {
  if [ ! -z $SLEEP_TIME ]
      then
      log "Waiting $SLEEP_TIME secdons until next update starts"
      sleep $SLEEP_TIME
  else
      log "No SLEEP_TIME variable defined, so starting next update now"
  fi
}

####
# main
####

if [  $# -le 0 ]
    then
    display_usage
    exit 1
fi

CONF_FILE=$1
source $CONF_FILE
set_variables

mkdir -p $LOGS_DIR

log "****"
log "loop starts"
log "Creating databases for SH and projects (if dont exist)"
create_dbs

init_sh_orgs


while true; do

    SECONDS=0

    log "---"
    log "Dashboard update starting"

    if [ ! -z $ADHOC_SCRIPT ]
        then
        $ADHOC_SCRIPT $CONF_FILE >> $MAINLOG 2>&1
        log_result "Ad hoc script executed successfully ($ADHOC_SCRIPT)" "ERROR: Ad hoc script finished with errors ($ADHOC_SCRIPT)"
    fi

    log "Building projects database"
    update_projects_db

    if [ -z $SKIP_COLLECTION ] || [ $SKIP_COLLECTION -eq 0 ]
        then

        START_TIME=$SECONDS
        retrieve_data
        ELAPSED_TIME=$(($SECONDS - $START_TIME))
        log "(T) Data collected in $(($ELAPSED_TIME / 60)) minutes and $(($ELAPSED_TIME % 60)) seconds."
    fi

    if [ -z $SKIP_SH ] || [ $SKIP_SH -eq 0 ]
        then

        log "Getting identities from raw data and executing sortinghat"
        START_TIME=$SECONDS
        get_identities_from_data

        log "[sortinghat] Unify starts"
        sortinghat_unify
        log_result "[sortinghat] Unify finished" "[sortinghat] ERROR: Something went wrong with the unify"

        log "[sortinghat] Affiliate starts"
        sortinghat_affiliate
        log_result "[sortinghat] Affiliate finished" "[sortinghat] ERROR: Something went wrong with the affiliate"

        group_unaffiliated_people

        ELAPSED_TIME=$(($SECONDS - $START_TIME))
        log "(T) Identities and sortinghat done in $(($ELAPSED_TIME / 60)) minutes and $(($ELAPSED_TIME % 60)) seconds."
    fi

    if [ -z $SKIP_ENRICHMENT ] || [ $SKIP_ENRICHMENT -eq 0 ]
        then

        log "Enrichment starts"
        START_TIME=$SECONDS

        enrich_data

        ELAPSED_TIME=$(($SECONDS - $START_TIME))
        log "(T) Data enriched in $(($ELAPSED_TIME / 60)) minutes and $(($ELAPSED_TIME % 60)) seconds."
    fi

    duration=$SECONDS
    log "(T) Dashboard updated in $(($duration / 60)) minutes and $(($duration % 60)) seconds."

    if [ -z $DEBUG ] || [ $DEBUG -eq 0 ]
        then
        go_to_bed
    else
        log "Debug mode enabled. Loop disabled, exiting now"
        exit 0
    fi

done<|MERGE_RESOLUTION|>--- conflicted
+++ resolved
@@ -36,13 +36,10 @@
     DB_SH=$PROJECT_SHORTNAME"_sh"
     DB_PRO=$PROJECT_SHORTNAME"_pro"
 
-<<<<<<< HEAD
-=======
     if [ -z PIPERMAIL_ENRICHED_INDEX ]
         then
         PIPERMAIL_ENRICHED_INDEX=$PIPERMAIL_INDEX"_enriched"
     fi
->>>>>>> ae9ace0c
     if [ -z GMANE_ENRICHED_INDEX ]
         then
         GMANE_ENRICHED_INDEX=$GMANE_INDEX"_enriched"
@@ -102,11 +99,8 @@
         echo "SUPYBOT_ENRICHED_INDEX=$SUPYBOT_ENRICHED_INDEX"
         echo "GMANE_INDEX=$GMANE_INDEX"
         echo "GMANE_ENRICHED_INDEX=$GMANE_ENRICHED_INDEX"
-<<<<<<< HEAD
-=======
         echo "PIPERMAIL_INDEX=$PIPERMAIL_INDEX"
         echo "PIPERMAIL_ENRICHED_INDEX=$PIPERMAIL_ENRICHED_INDEX"
->>>>>>> ae9ace0c
         echo "SH_UNIFY_METHOD=$SH_UNIFY_METHOD"
         echo "SH_UNAFFILIATED_GROUP=$SH_UNAFFILIATED_GROUP"
         echo "LOGS_DIR=$LOGS_DIR"
@@ -228,8 +222,6 @@
         gmane_retrieval
         log_result "[gmane - mls] Retrieval finished" "[gmane - mls] ERROR: Something went wrong with the retrieval"
     fi
-<<<<<<< HEAD
-=======
 
     if [ $PIPERMAIL_ENABLED -eq 1 ]
         then
@@ -237,7 +229,6 @@
         pipermail_retrieval
         log_result "[pipermail - mls] Retrieval finished" "[pipermail - mls] ERROR: Something went wrong with the retrieval"
     fi
->>>>>>> ae9ace0c
 }
 
 function git_retrieval {
@@ -290,8 +281,6 @@
     rm $TMP_GMANE_LIST
 }
 
-<<<<<<< HEAD
-=======
 function pipermail_retrieval {
     TMP_PIPERMAIL_PROJECT_LIST=`mktemp`
     TMP_PIPERMAIL_LIST=`mktemp`
@@ -305,7 +294,6 @@
     rm $TMP_PIPERMAIL_LIST
 }
 
->>>>>>> ae9ace0c
 function get_identities_from_data {
     ENR_EXTRA_FLAG='--only-identities'
     enrich_data $ENR_EXTRA_FLAG
@@ -358,8 +346,6 @@
         gmane_enrichment $1
         log_result "[gmane - mls] p2o finished" "[gmane - mls] ERROR: Something went wrong with p2o"
     fi
-<<<<<<< HEAD
-=======
 
     if [ $PIPERMAIL_ENABLED -eq 1 ]
         then
@@ -367,7 +353,6 @@
         pipermail_enrichment $1
         log_result "[pipermail - mls] p2o finished" "[pipermail - mls] ERROR: Something went wrong with p2o"
     fi
->>>>>>> ae9ace0c
 }
 
 function git_enrichment {
@@ -428,8 +413,6 @@
     rm $TMP_GMANE_LIST
 }
 
-<<<<<<< HEAD
-=======
 function pipermail_enrichment {
     TMP_PIPERMAIL_PROJECT_LIST=`mktemp`
     TMP_PIPERMAIL_LIST=`mktemp`
@@ -444,7 +427,6 @@
     rm $TMP_PIPERMAIL_LIST
 }
 
->>>>>>> ae9ace0c
 function sortinghat_unify {
     if [ -z $SH_UNIFY_METHOD ]
         then
